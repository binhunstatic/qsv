--- conflicted
+++ resolved
@@ -35,12 +35,8 @@
 docopt = "1"
 filetime = "0.1"
 num_cpus = "1.4"
-<<<<<<< HEAD
-rand = "0.4"
+rand = "0.5"
 rlua = "0.14.2"
-=======
-rand = "0.5"
->>>>>>> 9574d896
 regex = "1"
 serde = "1"
 serde_derive = "1"
